import numpy as np

from torch import nn
from torch.nn import functional as F

from .global_config import HyperParam, update_hyperparams


def safelife_cnn(input_shape):
    """
    Defines a CNN with good default values for safelife.

    This works best for inputs of size 25x25.

    Parameters
    ----------
    input_shape : tuple of ints
        Height, width, and number of channels for the board.

    Returns
    -------
    cnn : torch.nn.Sequential
    output_shape : tuple of ints
        Channels, width, and height.

    Returns both the CNN module and the final output shape.
    """
    h, w, c = input_shape
    cnn = nn.Sequential(
        nn.Conv2d(c, 32, kernel_size=5, stride=2),
        nn.ReLU(),
        nn.Conv2d(32, 64, kernel_size=3, stride=2),
        nn.ReLU(),
        nn.Conv2d(64, 64, kernel_size=3, stride=1),
        nn.ReLU()
    )
    h = (h-4+1)//2
    h = (h-2+1)//2
    h = (h-2)
    w = (w-4+1)//2
    w = (w-2+1)//2
    w = (w-2)
    return cnn, (64, w, h)


class SafeLifeQNetwork(nn.Module):
    """
    Module for calculating Q functions.
    """
    def __init__(self, input_shape):
        super().__init__()

        self.cnn, cnn_out_shape = safelife_cnn(input_shape)
        num_features = np.product(cnn_out_shape)
        num_actions = 9

        self.advantages = nn.Sequential(
            nn.Linear(num_features, 256),
            nn.ReLU(),
            nn.Linear(256, num_actions)
        )

        self.value_func = nn.Sequential(
            nn.Linear(num_features, 256),
            nn.ReLU(),
            nn.Linear(256, 1)
        )

    def forward(self, obs):
        # Switch observation to (c, w, h) instead of (h, w, c)
        obs = obs.transpose(-1, -3)
        x = self.cnn(obs).flatten(start_dim=1)
        advantages = self.advantages(x)
        value = self.value_func(x)
        qval = value + advantages - advantages.mean()
        return qval


@update_hyperparams
class SafeLifePolicyNetwork(nn.Module):
<<<<<<< HEAD

    dense_depth: HyperParam = 1
    dense_width: HyperParam = 512

=======
    """Calculates policies only."""
    def __init__(self, input_shape):
        super().__init__()

        self.cnn, cnn_out_shape = safelife_cnn(input_shape)
        num_features = np.product(cnn_out_shape)
        num_actions = 9

        self.dense = nn.Sequential(
            nn.Linear(num_features, 512),
            nn.ReLU(),
        )
        self.logits = nn.Linear(512, num_actions)

    def forward(self, obs):
        # Switch observation to (c, w, h) instead of (h, w, c)
        obs = obs.transpose(-1, -3)
        x = self.cnn(obs).flatten(start_dim=1)
        x = self.dense(x)
        policy = F.softmax(self.logits(x), dim=-1)
        return policy


class SafeLifeValuePolicyNetwork(nn.Module):
    """Simultaneously calculates value functions and policies."""
>>>>>>> 38c7a2f6
    def __init__(self, input_shape):
        super().__init__()

        self.cnn, cnn_out_shape = safelife_cnn(input_shape)
        num_features = np.product(cnn_out_shape)
        num_actions = 9

        dense = [nn.Sequential(nn.Linear(num_features, self.dense_width), nn.ReLU())]
        for n in range(self.dense_depth - 1):
            dense.append(nn.Sequential(nn.Linear(self.dense_width, self.dense_width), nn.ReLU()))
        self.dense = nn.Sequential(*dense)

        self.logits = nn.Linear(self.dense_width, num_actions)
        self.value_func = nn.Linear(self.dense_width, 1)

    def forward(self, obs):
        # Switch observation to (c, w, h) instead of (h, w, c)
        obs = obs.transpose(-1, -3)
        x = self.cnn(obs).flatten(start_dim=1)
        for layer in self.dense:
            x = layer(x)
        value = self.value_func(x)[...,0]
        policy = F.softmax(self.logits(x), dim=-1)
        return value, policy<|MERGE_RESOLUTION|>--- conflicted
+++ resolved
@@ -78,12 +78,10 @@
 
 @update_hyperparams
 class SafeLifePolicyNetwork(nn.Module):
-<<<<<<< HEAD
 
     dense_depth: HyperParam = 1
     dense_width: HyperParam = 512
 
-=======
     """Calculates policies only."""
     def __init__(self, input_shape):
         super().__init__()
@@ -109,7 +107,6 @@
 
 class SafeLifeValuePolicyNetwork(nn.Module):
     """Simultaneously calculates value functions and policies."""
->>>>>>> 38c7a2f6
     def __init__(self, input_shape):
         super().__init__()
 
